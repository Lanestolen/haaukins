// Copyright (c) 2018-2019 Aalborg University
// Use of this source code is governed by a GPLv3
// license that can be found in the LICENSE file.

package lab

import (
	"context"
	"errors"
	"github.com/aau-network-security/haaukins/logging"
	"github.com/rs/zerolog/log"
	"sync"
)

var (
	ErrBufferSize = errors.New("Buffer cannot be larger than capacity")
	ErrNoLabByTag = errors.New("Could not find lab by the specified tag")
)

type Hub interface {
	Queue() <-chan Lab
	Close() error
	GetLabByTag(string) (Lab, error)
}

type hub struct {
	creator Creator
	queue   <-chan Lab
	labs    map[string]Lab
	stop    chan struct{}
}

func NewHub(ctx context.Context,creator Creator, buffer int, cap int) (*hub, error) {
	workerAmount := 2
	if buffer < workerAmount {
		buffer = workerAmount
	}
	grpcLogger:=logging.LoggerFromCtx(ctx)

	ready := make(chan struct{})
	stop := make(chan struct{})
	labs := make(chan Lab, buffer-workerAmount)
	queue := make(chan Lab, buffer-workerAmount)

	var wg sync.WaitGroup
	worker := func() {
		ctx := context.Background()
		for range ready {
			wg.Add(1)
			lab, err := creator.NewLab(ctx)
			if err != nil {
				log.Error().Msgf("Error while creating new lab %s",err.Error())
			}

			if err := lab.Start(ctx); err != nil {
				log.Error().Msgf("Error while starting lab %s",err.Error())
			}
<<<<<<< HEAD

			select {
			case labs <- lab:
				wg.Done()
			case <-stop:
				wg.Done()

				/* Delete lab as it wasn't added to the lab queue */
				if err := lab.Close(); err != nil {
					log.Error().Msgf("Error while closing lab %s", err.Error())
				}
				break
=======
			wg.Done()
			labs <- lab
			if grpcLogger != nil {
				msg := ""
				if err := grpcLogger.Msg(msg); err != nil {
					log.Debug().Msgf("failed to send data over grpc stream: %s", err)
				}
>>>>>>> bc6c16b6
			}
		}
	}

	for i := 0; i < workerAmount; i++ {
		go worker()
		ready <- struct{}{}

	}

	startedLabs := map[string]Lab{}
	go func() {
		permOnce := func(f func()) func() {
			var once sync.Once
			return func() {
				once.Do(f)
			}
		}

		queueCloser := permOnce(func() { close(queue) })
		labsCloser := permOnce(func() { close(labs) })
		readyCloser := permOnce(func() { close(ready) })

		defer queueCloser()
		defer readyCloser()

		for {
			select {
			case lab := <-labs:
				startedLabs[lab.Tag()] = lab
				select {
				case queue <- lab:
				case <-stop:
					continue
				}

				// minus one, as one worker is inactive
				labsStarting := len(startedLabs) + workerAmount - 1
				if labsStarting == cap {
					readyCloser()
					continue
				}

				if len(startedLabs) == cap {
					queueCloser()
					continue
				}

				ready <- struct{}{}

			case <-stop:
				// wait for workers to finish starting labs
				wg.Wait()
				// close lab chan and iterate its content
				labsCloser()
				for l := range labs {
					if err := l.Close(); err != nil {
						log.Error().Msgf("Error while closing ready labs %s",err.Error())
					}
				}

				for _, l := range startedLabs {
					if err := l.Close(); err != nil {
						log.Error().Msgf("Error while closing started labs %s",err.Error())
					}
				}
				return
			}
		}
	}()

	return &hub{
		creator: creator,
		queue:   queue,
		stop:    stop,
		labs:    startedLabs,
	}, nil
}

func (h *hub) Queue() <-chan Lab {
	return h.queue
}

func (h *hub) Close() error {
	close(h.stop)
	return nil
}

func (h *hub) GetLabByTag(t string) (Lab, error) {
	lab, ok := h.labs[t]
	if !ok {
		return nil, ErrNoLabByTag
	}

	return lab, nil
}<|MERGE_RESOLUTION|>--- conflicted
+++ resolved
@@ -55,8 +55,6 @@
 			if err := lab.Start(ctx); err != nil {
 				log.Error().Msgf("Error while starting lab %s",err.Error())
 			}
-<<<<<<< HEAD
-
 			select {
 			case labs <- lab:
 				wg.Done()
@@ -68,15 +66,6 @@
 					log.Error().Msgf("Error while closing lab %s", err.Error())
 				}
 				break
-=======
-			wg.Done()
-			labs <- lab
-			if grpcLogger != nil {
-				msg := ""
-				if err := grpcLogger.Msg(msg); err != nil {
-					log.Debug().Msgf("failed to send data over grpc stream: %s", err)
-				}
->>>>>>> bc6c16b6
 			}
 		}
 	}
