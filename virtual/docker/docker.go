--- conflicted
+++ resolved
@@ -479,10 +479,7 @@
 		Image: c.conf.Image,
 		Type:  "docker",
 		Id:    c.ID()[0:12],
-<<<<<<< HEAD
-=======
 		State: c.state(),
->>>>>>> 592d7ab9
 	}
 }
 
