--- conflicted
+++ resolved
@@ -20,10 +20,7 @@
 	Image string
 	Type  string
 	Id    string
-<<<<<<< HEAD
-=======
 	State State
->>>>>>> 3d6be3c2
 }
 
 type Instance interface {
