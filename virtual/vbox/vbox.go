--- conflicted
+++ resolved
@@ -38,10 +38,7 @@
 
 type VM interface {
 	virtual.Instance
-<<<<<<< HEAD
-=======
 	virtual.ResourceResizer
->>>>>>> e908d1d5
 	Restart() error
 	Snapshot(string) error
 	LinkedClone(string, ...VMOpt) (VM, error)
