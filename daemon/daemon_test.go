--- conflicted
+++ resolved
@@ -1100,13 +1100,8 @@
 
 			lab := fakeLab{
 				instances: []virtual.InstanceInfo{
-<<<<<<< HEAD
-					{"image-1", "docker", "id-1"},
-					{"image-2", "vbox", "id-2"},
-=======
-					{ "image-1", "docker", "id-1", virtual.Running},
-					{ "image-2", "vbox", "id-2", virtual.Running},
->>>>>>> 3d6be3c2
+					{"image-1", "docker", "id-1", virtual.Running},
+					{"image-2", "vbox", "id-2", virtual.Running},
 				},
 			}
 			ev := &fakeEvent{
