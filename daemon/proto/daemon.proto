--- conflicted
+++ resolved
@@ -115,19 +115,13 @@
   string tag = 2;
   repeated string frontends = 3;
   repeated string exercises = 4;
-<<<<<<< HEAD
   repeated Step steps = 5;
   int32 available = 6;
   int32 capacity = 7;
   string startTime = 8;
   string finishTime = 9;
-=======
-  int32 available = 5;
-  int32 capacity = 6;
-  string  startTime = 7;
-  string finishTime = 8;
-  bool onlyVPN = 9;
->>>>>>> b45f8c49
+  bool onlyVPN = 10;
+
 }
 
 
