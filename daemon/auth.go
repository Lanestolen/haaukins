package daemon

import (
	"context"
	"errors"
	"fmt"
	"strings"
	"time"

	"github.com/aau-network-security/go-ntp/store"
	jwt "github.com/dgrijalva/jwt-go"
)

const (
	USERNAME_KEY    = "un"
	SUPERUSER_KEY   = "su"
	VALID_UNTIL_KEY = "vu"
)

var (
	InvalidUsernameOrPassErr = errors.New("Invalid username or password")
	InvalidTokenFormatErr    = errors.New("Invalid token format")
	TokenExpiredErr          = errors.New("Token has expired")
	UnknownUserErr           = errors.New("Unknown user")
	EmptyUserErr             = errors.New("Username cannot be empty")
	EmptyPasswdErr           = errors.New("Password cannot be empty")
)

type Authenticator interface {
	TokenForUser(username, password string) (string, error)
<<<<<<< HEAD
	AuthenticateUserByToken(context.Context, string) (context.Context, error)
=======
	AuthenticateUserByToken(t string) (*store.User, error)
>>>>>>> 1c82a513
}

type auth struct {
	us  store.UserStore
	key string
}

type su struct{}
type us struct{}

func NewAuthenticator(us store.UserStore, key string) Authenticator {
	return &auth{
		us:  us,
		key: key,
	}
}

func (a *auth) TokenForUser(username, password string) (string, error) {
	username = strings.ToLower(username)

	if username == "" {
		return "", EmptyUserErr
	}

	if password == "" {
		return "", EmptyPasswdErr
	}

	u, err := a.us.GetUserByUsername(username)
	if err != nil {
		return "", InvalidUsernameOrPassErr
	}

	if ok := u.IsCorrectPassword(password); !ok {
		return "", InvalidUsernameOrPassErr
	}

	token := jwt.NewWithClaims(jwt.SigningMethodHS256, jwt.MapClaims{
		USERNAME_KEY:    u.Username,
		SUPERUSER_KEY:   u.SuperUser,
		VALID_UNTIL_KEY: time.Now().Add(31 * 24 * time.Hour).Unix(),
	})

	tokenString, err := token.SignedString([]byte(a.key))
	if err != nil {
		return "", err
	}

	return tokenString, nil
}

<<<<<<< HEAD
func (a *auth) AuthenticateUserByToken(ctx context.Context, t string) (context.Context, error) {
=======
func (a *auth) AuthenticateUserByToken(t string) (*store.User, error) {
>>>>>>> 1c82a513
	token, err := jwt.Parse(t, func(token *jwt.Token) (interface{}, error) {
		if _, ok := token.Method.(*jwt.SigningMethodHMAC); !ok {
			return nil, fmt.Errorf("Unexpected signing method: %v", token.Header["alg"])
		}

		return []byte(a.key), nil
	})
	if err != nil {
<<<<<<< HEAD
		return ctx, err
=======
		return nil, err
>>>>>>> 1c82a513
	}

	if claims, ok := token.Claims.(jwt.MapClaims); ok && token.Valid {
		username, ok := claims[USERNAME_KEY].(string)
		if !ok {
<<<<<<< HEAD
			return ctx, InvalidTokenFormatErr
=======
			return nil, InvalidTokenFormatErr
>>>>>>> 1c82a513
		}

		u, err := a.us.GetUserByUsername(username)
		if err != nil {
<<<<<<< HEAD
			return ctx, UnknownUserErr
=======
			return nil, UnknownUserErr
>>>>>>> 1c82a513
		}

		validUntil, ok := claims[VALID_UNTIL_KEY].(float64)
		if !ok {
<<<<<<< HEAD
			return ctx, InvalidTokenFormatErr
		}

		if int64(validUntil) < time.Now().Unix() {
			return ctx, TokenExpiredErr
		}

		ctx = context.WithValue(ctx, su{}, u.SuperUser)
		ctx = context.WithValue(ctx, us{}, u.Username)

		return ctx, nil
	}

	return ctx, err
=======
			return nil, InvalidTokenFormatErr
		}

		if int64(validUntil) < time.Now().Unix() {
			return nil, TokenExpiredErr
		}

		return &u, nil
	}

	return nil, err
>>>>>>> 1c82a513
}<|MERGE_RESOLUTION|>--- conflicted
+++ resolved
@@ -9,6 +9,7 @@
 
 	"github.com/aau-network-security/go-ntp/store"
 	jwt "github.com/dgrijalva/jwt-go"
+	"google.golang.org/grpc/metadata"
 )
 
 const (
@@ -28,11 +29,7 @@
 
 type Authenticator interface {
 	TokenForUser(username, password string) (string, error)
-<<<<<<< HEAD
-	AuthenticateUserByToken(context.Context, string) (context.Context, error)
-=======
-	AuthenticateUserByToken(t string) (*store.User, error)
->>>>>>> 1c82a513
+	AuthenticateContext(context.Context) (context.Context, error)
 }
 
 type auth struct {
@@ -40,7 +37,6 @@
 	key string
 }
 
-type su struct{}
 type us struct{}
 
 func NewAuthenticator(us store.UserStore, key string) Authenticator {
@@ -84,73 +80,57 @@
 	return tokenString, nil
 }
 
-<<<<<<< HEAD
-func (a *auth) AuthenticateUserByToken(ctx context.Context, t string) (context.Context, error) {
-=======
-func (a *auth) AuthenticateUserByToken(t string) (*store.User, error) {
->>>>>>> 1c82a513
-	token, err := jwt.Parse(t, func(token *jwt.Token) (interface{}, error) {
+func (a *auth) AuthenticateContext(ctx context.Context) (context.Context, error) {
+	md, ok := metadata.FromIncomingContext(ctx)
+	if !ok {
+		return ctx, MissingTokenErr
+	}
+
+	if len(md["token"]) == 0 {
+		return ctx, MissingTokenErr
+	}
+
+	token := md["token"][0]
+	if token == "" {
+		return ctx, MissingTokenErr
+	}
+
+	jwtToken, err := jwt.Parse(token, func(token *jwt.Token) (interface{}, error) {
 		if _, ok := token.Method.(*jwt.SigningMethodHMAC); !ok {
-			return nil, fmt.Errorf("Unexpected signing method: %v", token.Header["alg"])
+			return ctx, fmt.Errorf("Unexpected signing method: %v", token.Header["alg"])
 		}
 
 		return []byte(a.key), nil
 	})
 	if err != nil {
-<<<<<<< HEAD
 		return ctx, err
-=======
-		return nil, err
->>>>>>> 1c82a513
 	}
 
-	if claims, ok := token.Claims.(jwt.MapClaims); ok && token.Valid {
-		username, ok := claims[USERNAME_KEY].(string)
-		if !ok {
-<<<<<<< HEAD
-			return ctx, InvalidTokenFormatErr
-=======
-			return nil, InvalidTokenFormatErr
->>>>>>> 1c82a513
-		}
-
-		u, err := a.us.GetUserByUsername(username)
-		if err != nil {
-<<<<<<< HEAD
-			return ctx, UnknownUserErr
-=======
-			return nil, UnknownUserErr
->>>>>>> 1c82a513
-		}
-
-		validUntil, ok := claims[VALID_UNTIL_KEY].(float64)
-		if !ok {
-<<<<<<< HEAD
-			return ctx, InvalidTokenFormatErr
-		}
-
-		if int64(validUntil) < time.Now().Unix() {
-			return ctx, TokenExpiredErr
-		}
-
-		ctx = context.WithValue(ctx, su{}, u.SuperUser)
-		ctx = context.WithValue(ctx, us{}, u.Username)
-
-		return ctx, nil
+	claims, ok := jwtToken.Claims.(jwt.MapClaims)
+	if !ok || !jwtToken.Valid {
+		return ctx, InvalidTokenFormatErr
 	}
 
-	return ctx, err
-=======
-			return nil, InvalidTokenFormatErr
-		}
-
-		if int64(validUntil) < time.Now().Unix() {
-			return nil, TokenExpiredErr
-		}
-
-		return &u, nil
+	username, ok := claims[USERNAME_KEY].(string)
+	if !ok {
+		return ctx, InvalidTokenFormatErr
 	}
 
-	return nil, err
->>>>>>> 1c82a513
+	u, err := a.us.GetUserByUsername(username)
+	if err != nil {
+		return ctx, UnknownUserErr
+	}
+
+	validUntil, ok := claims[VALID_UNTIL_KEY].(float64)
+	if !ok {
+		return ctx, InvalidTokenFormatErr
+	}
+
+	if int64(validUntil) < time.Now().Unix() {
+		return ctx, TokenExpiredErr
+	}
+
+	ctx = context.WithValue(ctx, us{}, u)
+
+	return ctx, nil
 }