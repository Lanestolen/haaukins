--- conflicted
+++ resolved
@@ -43,18 +43,9 @@
 	InvalidArgumentsErr = errors.New("Invalid arguments provided")
 	UnknownTeamErr      = errors.New("Unable to find team by that id")
 	GrpcOptsErr         = errors.New("failed to retrieve server options")
-<<<<<<< HEAD
-
-	version string
-=======
-	NoLabByTeamIdErr    = errors.New("Lab is nil, no lab found for given team id ! ")
-	version             string
-
-	LetsEncryptEnvs = map[bool]string{
-		true:  certmagic.LetsEncryptStagingCA,
-		false: certmagic.LetsEncryptProductionCA,
-	}
->>>>>>> ff09c35a
+  NoLabByTeamIdErr    = errors.New("Lab is nil, no lab found for given team id ! ")
+	
+  version string
 )
 
 const (
