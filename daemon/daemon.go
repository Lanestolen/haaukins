--- conflicted
+++ resolved
@@ -7,9 +7,6 @@
 import (
 	"context"
 	"fmt"
-<<<<<<< HEAD
-	pb "github.com/aau-network-security/haaukins/daemon/proto"
-=======
 	"io"
 	"io/ioutil"
 	"net"
@@ -22,7 +19,6 @@
 	"google.golang.org/grpc/credentials"
 	"google.golang.org/grpc/reflection"
 
->>>>>>> ca5638ac
 	"github.com/aau-network-security/haaukins/event"
 	"github.com/aau-network-security/haaukins/logging"
 	"github.com/aau-network-security/haaukins/store"
@@ -627,15 +623,9 @@
 		return err
 	}
 
-<<<<<<< HEAD
-	lab, ok := ev.GetLabByTeam(req.TeamId)
-	if !ok {
-		return UnknownTeamErr
-=======
 	lab, err := ev.GetHub().GetLabByTag(req.LabTag)
 	if err != nil {
 		return err
->>>>>>> ca5638ac
 	}
 
 	if err := lab.Restart(resp.Context()); err != nil {
