--- conflicted
+++ resolved
@@ -598,14 +598,18 @@
 	return &pb.ListEventTeamsResponse{Teams: eventTeams}, nil
 }
 
-<<<<<<< HEAD
+
 func (d *daemon) Close() error {
 	var errs error
 	for _, c := range d.closers {
 		if err := c.Close(); err != nil && errs == nil {
 			errs = err
 		}
-=======
+    
+	return errs
+}
+
+
 func (d *daemon) ListFrontends(ctx context.Context, req *pb.Empty) (*pb.ListFrontendsResponse, error) {
 	var respList []*pb.ListFrontendsResponse_Frontend
 
@@ -631,15 +635,6 @@
 	return &pb.ListFrontendsResponse{Frontends: respList}, nil
 }
 
-func (d *daemon) Close() {
-	for t, ev := range d.events {
-		ev.Close()
-		delete(d.events, t)
->>>>>>> 701f69df
-	}
-
-	return errs
-}
 
 func (d *daemon) MonitorHost(req *pb.Empty, stream pb.Daemon_MonitorHostServer) error {
 	for {
