# .goreleaser.yml
before:
  hooks:
    - go mod tidy
builds:
  # You can have multiple builds defined as a yaml list
  - # ID of the build.
    # Defaults to the project name.
    id: "hkn"

    # Path to main.go file or main package.
    # Default is `.`.
    main: ./client/main.go

    # Binary name.
    # Can be a path (e.g. `bin/app`) to wrap the binary in a directory.
    # Default is the name of the project directory.
    binary: hkn

    # Custom flags templates.
    # Default is empty.
    flags:
      - -tags=netgo

    # Custom ldflags templates.
    # Default is `-s -w -X main.version={{.Version}} -X main.commit={{.ShortCommit}} -X main.date={{.Date}} -X main.builtBy=goreleaser`.
    ldflags:
      - -s -w -X main.version={{ .Version }} 

    # Custom environment variables to be set during the builds.
    # Default is empty.
    env:
      - CGO_ENABLED=0

    # GOOS list to build for.
    # For more info refer to: https://golang.org/doc/install/source#environment
    # Defaults are darwin and linux.
    goos:
      - windows
      - darwin
      - linux

    # GOARCH to build for.
    # For more info refer to: https://golang.org/doc/install/source#environment
    # Defaults are 386 and amd64.
    goarch:
      - amd64
      - 386
      
  - id: "hknd"
    env:
      - CGO_ENABLED=0
    main: ./main.go
    binary: hknd
    flags:
      - -tags=netgo
    ldflags:
      - -s -w -X main.version={{ .Version }}
    goos:
      - linux
    goarch:
      - 386
      - amd64

archives:
  - # ID of this archive.
    # Defaults to `default`.
    id: haaukins

    # Builds reference which build instances should be archived in this archive.
    builds:
      - hknd

    # Archive name template.
    # Defaults:
    # - if format is `tar.gz`, `gz` or `zip`:
    #   - `{{ .ProjectName }}_{{ .Version }}_{{ .Os }}_{{ .Arch }}{{ if .Arm }}v{{ .Arm }}{{ end }}`
    # - if format is `binary`:
    #   - `{{ .Binary }}_{{ .Version }}_{{ .Os }}_{{ .Arch }}{{ if .Arm }}v{{ .Arm }}{{ end }}`
    name_template: "{{ .ProjectName }}_{{ .Version }}_{{ .Os }}_{{ .Arch }}"

    # Replacements for GOOS and GOARCH in the archive name.
    # Keys should be valid GOOSs or GOARCHs.
    # Values are the respective replacements.
    # Default is empty.
    replacements:
      amd64: 64-bit
     

    # Set to true, if you want all files in the archive to be in a single directory.
    # If set to true and you extract the archive 'goreleaser_Linux_arm64.tar.gz',
    # you get a folder 'goreleaser_Linux_arm64'.
    # If set to false, all files are extracted separately.
    # You can also set it to a custom folder name (templating is supported).
    # Default is false.
    wrap_in_directory: true

    # Archive format. Valid options are `tar.gz`, `gz`, `zip` and `binary`.
    # If format is `binary`, no archives are created and the binaries are instead
    # uploaded directly.
    # Default is `tar.gz`.
    format: zip

    # Additional files/globs you want to add to the archive.
    # Defaults are any files matching `LICENCE*`, `LICENSE*`,
    # `README*` and `CHANGELOG*` (case-insensitive).
    files:
      - LICENSE
      - readme.md
      - dist/CHANGELOG.md
  
  
  - # ID of this archive.
    id: haaukins_client

    # Builds reference which build instances should be archived in this archive.
    builds:
      - hkn

    # Archive name template.
    # Defaults:
    # - if format is `tar.gz`, `gz` or `zip`:
    #   - `{{ .ProjectName }}_{{ .Version }}_{{ .Os }}_{{ .Arch }}{{ if .Arm }}v{{ .Arm }}{{ end }}`
    # - if format is `binary`:
    #   - `{{ .Binary }}_{{ .Version }}_{{ .Os }}_{{ .Arch }}{{ if .Arm }}v{{ .Arm }}{{ end }}`
<<<<<<< HEAD
    name_template: "{{ .ProjectName }}_cli_{{ .Version }}_{{ .Os }}_{{ .Arch }}"
=======
    name_template: "{{ .ProjectName }}_{{ .Version }}_{{ .Os }}_{{ .Arch }}"
>>>>>>> 9c1df31e

    # Replacements for GOOS and GOARCH in the archive name.
    # Keys should be valid GOOSs or GOARCHs.
    # Values are the respective replacements.
    # Default is empty.
    replacements:
      amd64: 64-bit
      386: 32-bit
      darwin: macOS

    # Set to true, if you want all files in the archive to be in a single directory.
    # If set to true and you extract the archive 'goreleaser_Linux_arm64.tar.gz',
    # you get a folder 'goreleaser_Linux_arm64'.
    # If set to false, all files are extracted separately.
    # You can also set it to a custom folder name (templating is supported).
    # Default is false.
    wrap_in_directory: true

    # Archive format. Valid options are `tar.gz`, `gz`, `zip` and `binary`.
    # If format is `binary`, no archives are created and the binaries are instead
    # uploaded directly.
    # Default is `tar.gz`.
    format: zip

    # Additional files/globs you want to add to the archive.
    # Defaults are any files matching `LICENCE*`, `LICENSE*`,
    # `README*` and `CHANGELOG*` (case-insensitive).
    files:
      - LICENSE
      - readme.md
      - dist/CHANGELOG.md

checksum:
  # You can change the name of the checksums file.
  # Default is `{{ .ProjectName }}_{{ .Version }}_checksums.txt`.
  name_template: "v_{{ .Version }}_{{ .ProjectName }}_checksums.txt"

  # Algorithm to be used.
  # Accepted options are sha256, sha512, sha1, crc32, md5, sha224 and sha384.
  # Default is sha256.
  algorithm: sha256

brews:
  - tap:
      owner: aau-network-security
      name: homebrew-haaukins
    folder: Formula
    homepage: https://github.com/aau-network-security/haaukins/tree/master/client
    description: Haaukins CLI
    install: |
      bin.install "hkn"
    test: |
      system "#{bin}/hkn --help"<|MERGE_RESOLUTION|>--- conflicted
+++ resolved
@@ -123,11 +123,8 @@
     #   - `{{ .ProjectName }}_{{ .Version }}_{{ .Os }}_{{ .Arch }}{{ if .Arm }}v{{ .Arm }}{{ end }}`
     # - if format is `binary`:
     #   - `{{ .Binary }}_{{ .Version }}_{{ .Os }}_{{ .Arch }}{{ if .Arm }}v{{ .Arm }}{{ end }}`
-<<<<<<< HEAD
+
     name_template: "{{ .ProjectName }}_cli_{{ .Version }}_{{ .Os }}_{{ .Arch }}"
-=======
-    name_template: "{{ .ProjectName }}_{{ .Version }}_{{ .Os }}_{{ .Arch }}"
->>>>>>> 9c1df31e
 
     # Replacements for GOOS and GOARCH in the archive name.
     # Keys should be valid GOOSs or GOARCHs.
