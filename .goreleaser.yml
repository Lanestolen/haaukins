--- conflicted
+++ resolved
@@ -78,7 +78,7 @@
     # - if format is `binary`:
     #   - `{{ .Binary }}_{{ .Version }}_{{ .Os }}_{{ .Arch }}{{ if .Arm }}v{{ .Arm }}{{ end }}`
     name_template: "{{ .ProjectName }}_{{ .Version }}_{{ .Os }}_{{ .Arch }}"
-<<<<<<< HEAD
+
 
     # Replacements for GOOS and GOARCH in the archive name.
     # Keys should be valid GOOSs or GOARCHs.
@@ -126,8 +126,7 @@
     #   - `{{ .Binary }}_{{ .Version }}_{{ .Os }}_{{ .Arch }}{{ if .Arm }}v{{ .Arm }}{{ end }}`
 
     name_template: "{{ .ProjectName }}_cli_{{ .Version }}_{{ .Os }}_{{ .Arch }}"
-=======
->>>>>>> e3f5bce2
+
 
     # Replacements for GOOS and GOARCH in the archive name.
     # Keys should be valid GOOSs or GOARCHs.
