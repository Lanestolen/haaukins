--- conflicted
+++ resolved
@@ -130,7 +130,6 @@
 		},
 	})
 
-<<<<<<< HEAD
 	mysqlPass := uuid.New().String()
 	containers["db"] = docker.NewContainer(docker.ContainerConfig{
 		Image: "registry.sec-aau.dk/aau/guacamole-mysql",
@@ -139,29 +138,9 @@
 			"MYSQL_DATABASE":      "guacamole_db",
 			"MYSQL_USER":          "guacamole_user",
 			"MYSQL_PASSWORD":      mysqlPass,
-=======
-	guacdAlias, err := guacd.BridgeAlias()
-	if err != nil {
-		return err
-	}
-
-	err = guacd.Start()
-	if err != nil {
-		return err
-	}
-
-	dbEnv := map[string]string{
-		"MYSQL_ROOT_PASSWORD": uuid.New().String(),
-		"MYSQL_DATABASE":      "guacamole_db",
-		"MYSQL_USER":          "guacamole_user",
-		"MYSQL_PASSWORD":      uuid.New().String(),
-	}
-	db, err := docker.NewContainer(docker.ContainerConfig{
-		Image:   "registry.sec-aau.dk/aau/guacamole-mysql",
-		EnvVars: dbEnv,
+		},
 		Labels: map[string]string{
 			"ntp": "guacamole_db",
->>>>>>> 3d6be3c2
 		},
 	})
 
@@ -181,14 +160,10 @@
 			"8080/tcp": fmt.Sprintf("127.0.0.1:%d", guac.webPort),
 		},
 		UseBridge: true,
-<<<<<<< HEAD
-	})
-=======
 		Labels: map[string]string{
 			"ntp": "guacamole_web",
 		},
-	}
->>>>>>> 3d6be3c2
+	})
 
 	closeAll := func() {
 		for _, c := range containers {
