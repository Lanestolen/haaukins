package exercise

import (
	"github.com/aau-network-security/go-ntp/store"
	"github.com/aau-network-security/go-ntp/svcs/dhcp"
	"github.com/aau-network-security/go-ntp/svcs/dns"
	"github.com/aau-network-security/go-ntp/virtual/docker"
	"github.com/aau-network-security/go-ntp/virtual/vbox"
)

type Environment interface {
	Add(conf store.Exercise, updateDNS bool) error
	ResetByTag(t string) error
	Interface() string
	Start() error
	Stop() error
	Close() error
	Restart() error
}

type environment struct {
	tags      map[store.Tag]*exercise
	exercises []*exercise

	network    docker.Network
	dnsServer  *dns.Server
	dhcpServer *dhcp.Server
	dnsIP      string

	lib vbox.Library
}

<<<<<<< HEAD
func NewEnvironment(exercises ...store.Exercise) (Environment, error) {
	ee := &environment{
		tags: make(map[store.Tag]*exercise),
=======
func NewEnvironment(lib vbox.Library, exercises ...Config) (Environment, error) {
	ee := &environment{
		tags: make(map[string]*exercise),
		lib:  lib,
>>>>>>> e908d1d5
	}

	var err error
	ee.network, err = docker.NewNetwork()
	if err != nil {
		return nil, err
	}

	ee.dhcpServer, err = dhcp.New(ee.network.FormatIP)
	if err != nil {
		return nil, err
	}

	if _, err := ee.network.Connect(ee.dhcpServer.Container(), 2); err != nil {
		return nil, err
	}

	// we need to set the DNS server BEFORE we add our exercises
	// else ee.dnsIP wil be "", and the resulting resolv.conf "nameserver "
	ee.dnsIP = ee.network.FormatIP(dns.PreferedIP)

	for _, e := range exercises {
		if err := ee.Add(e, false); err != nil {
			return nil, err
		}
	}

	if len(exercises) > 0 {
		if err := ee.updateDNS(); err != nil {
			return nil, err
		}
	}

	return ee, nil
}

func (ee *environment) Add(conf store.Exercise, updateDNS bool) error {
	if len(conf.Tags) == 0 {
		return MissingTagsErr
	}

	for _, t := range conf.Tags {
		if _, ok := ee.tags[t]; ok {
			return DuplicateTagErr
		}
	}

	if updateDNS {
		if err := ee.updateDNS(); err != nil {
			return err
		}
	}

	e := &exercise{
		conf:       &conf,
		net:        ee.network,
		dnsIP:      ee.dnsIP,
		dockerHost: dockerHost{},
		lib:        ee.lib,
	}

	if err := e.Create(); err != nil {
		return err
	}

	for _, t := range conf.Tags {
		ee.tags[t] = e
	}
	ee.exercises = append(ee.exercises, e)

	return nil
}

func (ee *environment) Interface() string {
	return ee.network.Interface()
}

func (ee *environment) Start() error {
	if err := ee.dnsServer.Start(); err != nil {
		return err
	}

	if err := ee.dhcpServer.Start(); err != nil {
		return err
	}

	for _, e := range ee.exercises {
		if err := e.Start(); err != nil {
			return err
		}
	}

	return nil
}

func (ee *environment) Stop() error {
	if err := ee.dnsServer.Stop(); err != nil {
		return err
	}

	if err := ee.dhcpServer.Stop(); err != nil {
		return err
	}

	for _, e := range ee.exercises {
		if err := e.Stop(); err != nil {
			return err
		}
	}

	return nil
}

func (ee *environment) Restart() error {
	if err := ee.Stop(); err != nil {
		return err
	}
	if err := ee.Start(); err != nil {
		return err
	}

	return nil
}

func (ee *environment) Close() error {
	if err := ee.dnsServer.Close(); err != nil {
		return err
	}

	if err := ee.dhcpServer.Close(); err != nil {
		return err
	}

	for _, e := range ee.exercises {
		if err := e.Close(); err != nil {
			return err
		}
	}

	if err := ee.network.Close(); err != nil {
		return err
	}

	return nil
}

func (ee *environment) ResetByTag(s string) error {
	t, err := store.NewTag(s)
	if err != nil {
		return err
	}

	e, ok := ee.tags[t]
	if !ok {
		return UnknownTagErr
	}

	if err := e.Reset(); err != nil {
		return err
	}

	return nil
}

func (ee *environment) updateDNS() error {
	if ee.dnsServer != nil {
		if err := ee.dnsServer.Close(); err != nil {
			return err
		}
	}

	var rrSet []dns.RR
	for _, e := range ee.exercises {
		for _, record := range e.dnsRecords {
			rrSet = append(rrSet, dns.RR{record.Name, record.Type, record.RData})
		}
	}

	serv, err := dns.New(rrSet)
	if err != nil {
		return err
	}

	if _, err := ee.network.Connect(serv.Container(), dns.PreferedIP); err != nil {
		return err
	}

	ee.dnsServer = serv
	ee.dnsIP = ee.network.FormatIP(dns.PreferedIP)

	return nil
}<|MERGE_RESOLUTION|>--- conflicted
+++ resolved
@@ -30,16 +30,10 @@
 	lib vbox.Library
 }
 
-<<<<<<< HEAD
-func NewEnvironment(exercises ...store.Exercise) (Environment, error) {
+func NewEnvironment(lib vbox.Library, exercises ...store.Exercise) (Environment, error) {
 	ee := &environment{
 		tags: make(map[store.Tag]*exercise),
-=======
-func NewEnvironment(lib vbox.Library, exercises ...Config) (Environment, error) {
-	ee := &environment{
-		tags: make(map[string]*exercise),
 		lib:  lib,
->>>>>>> e908d1d5
 	}
 
 	var err error
